# --
# OTOBO is a web-based ticketing system for service organisations.
# --
# Copyright (C) 2001-2020 OTRS AG, https://otrs.com/
# Copyright (C) 2019-2023 Rother OSS GmbH, https://otobo.de/
# --
# This program is free software: you can redistribute it and/or modify it under
# the terms of the GNU General Public License as published by the Free Software
# Foundation, either version 3 of the License, or (at your option) any later version.
# This program is distributed in the hope that it will be useful, but WITHOUT
# ANY WARRANTY; without even the implied warranty of MERCHANTABILITY or FITNESS
# FOR A PARTICULAR PURPOSE. See the GNU General Public License for more details.
# You should have received a copy of the GNU General Public License
# along with this program. If not, see <https://www.gnu.org/licenses/>.
# --

package Kernel::System::DynamicField::ObjectType::ITSMConfigItem;

use v5.24;
use strict;
use warnings;
use namespace::autoclean;
use utf8;

# core modules

# CPAN modules

# OTOBO modules
use Kernel::System::VariableCheck qw(:all);

our @ObjectDependencies = (
    'Kernel::System::ITSMConfigItem',
    'Kernel::System::Log',
    'Kernel::System::Web::Request',
    'Kernel::System::Cache',
    'Kernel::System::DynamicField::Backend',
);

=head1 NAME

Kernel::System::DynamicField::ObjectType::ITSMConfigItem - ITSMConfigItem as an object type

=head1 DESCRIPTION

Attach dynamic fields to an ITSMConfigItem.

=head1 PUBLIC INTERFACE

=head2 new()

Usually, you want to create an instance of this
by using Kernel::System::DynamicField::ObjectType::ITSMChange->new();

=cut

sub new {
    my ( $Type, %Param ) = @_;

    # allocate new hash for object
    return bless {}, $Type;
}

=head2 PreValueSet()

Perform specific functions before the Value set for this object type.

    my $Success = $DynamicFieldITSMChangeHandlerObject->PreValueSet(
        Param              => \%Param,
    );

=cut

sub PreValueSet {
    my ( $Self, %Param ) = @_;

    # all needed params are checked by the backend before
    if ( !$Param{Param} ) {
        $Kernel::OM->Get('Kernel::System::Log')->Log(
            Priority => 'error',
            Message  => "Need Param of backend!",
        );

        return;
    }
<<<<<<< HEAD
    
    # if we are coming from Version.pm nothing has to be changed
    return 1 if $Param{Param}{ConfigItemHandled};

    # upgrade version of subsequent dynamic field changes if a version was added in this request
=======

    # make sure to upgrade version of subsequent dynamic field changes if a version was added request
>>>>>>> 8dae1e21
    if ( $Self->{VersionUpgrade} && $Self->{VersionUpgrade}{ $Param{Param}{ObjectID} } ) {
        $Param{Param}{ObjectID} = $Self->{VersionUpgrade}{ $Param{Param}{ObjectID} };

        return 1;
    }

    # check whether the changed field triggers a new configitem version and if so, add a new one
    my $TriggerConfig  = $Kernel::OM->Get('Kernel::Config')->Get('ITSMConfigItem::VersionTrigger') // {};
    my %VersionTrigger = map { $_ => 1 } @{ $TriggerConfig->{ $Param{Param}{DynamicFieldConfig}{CIClass} } // [] };

    if ( $VersionTrigger{ 'DynamicField_' . $Param{Param}{DynamicFieldConfig}{Name} } ) {
        my $ConfigItemObject = $Kernel::OM->Get('Kernel::System::ITSMConfigItem');

        my $NewVersionID = $Kernel::OM->Get('Kernel::System::ITSMConfigItem')->VersionAdd(
            LastVersionID => $Param{Param}{ObjectID},
        );

        if ( !$NewVersionID ) {
            $Kernel::OM->Get('Kernel::System::Log')->Log(
                Priority => 'error',
                Message  => "Could not create new version for LastVersionID $Param{Param}{ObjectID}!",
            );

            return;
        }

        $Self->{VersionUpgrade}{ $Param{Param}{ObjectID} } = $NewVersionID;
        $Param{Param}{ObjectID} = $NewVersionID;
    }

    return 1;
}

=head2 PostValueSet()

Perform specific functions after the Value set for this object type.

    my $Success = $DynamicFieldITSMChangeHandlerObject->PostValueSet(
        DynamicFieldConfig => $DynamicFieldConfig,      # complete config of the DynamicField
        ObjectID           => $ObjectID,                # ID of the current object that the field
                                                        # must be linked to, e. g. ITSMChangeID
        Value              => $Value,                   # Value to store, depends on backend type
        UserID             => 123,
        ConfigItemHandled  => 1,                        # optional, skips this if handled elsewhere
    );

=cut

sub PostValueSet {
    my ( $Self, %Param ) = @_;

    # if we are coming from Version.pm nothing has to be changed
    return 1 if $Param{ConfigItemHandled};

    # all needed params are checked by the backend before

    my $ConfigItemObject          = $Kernel::OM->Get('Kernel::System::ITSMConfigItem');
    my $CacheObject               = $Kernel::OM->Get('Kernel::System::Cache');
    my $DynamicFieldBackendObject = $Kernel::OM->Get('Kernel::System::DynamicField::Backend');

    my $ConfigItemID = $ConfigItemObject->VersionConfigItemIDGet( VersionID => $Param{ObjectID} );

    # delete cache
    $CacheObject->Delete(
        Type => $ConfigItemObject->{CacheType},
        Key  => 'ConfigItemGet::VersionID::' . $Param{ObjectID} . '::1',
    );
    $CacheObject->Delete(
        Type => $ConfigItemObject->{CacheType},
        Key  => 'ConfigItemGet::ConfigItemID::' . $ConfigItemID . '::1',
    );

    # prepare readable values for the history,
    # the result is a hashref with the keys Value and Label
    my $ReadableValue = $DynamicFieldBackendObject->ReadableValueRender(
        DynamicFieldConfig => $Param{DynamicFieldConfig},
        Value              => $Param{Value}
    );
    my $ReadableOldValue = $DynamicFieldBackendObject->ReadableValueRender(
        DynamicFieldConfig => $Param{DynamicFieldConfig},
        Value              => $Param{OldValue},
    );

    # trigger event
    $ConfigItemObject->EventHandler(
        Event => 'ConfigItemDynamicFieldUpdate_' . $Param{DynamicFieldConfig}{Name},
        Data  => {
            FieldName        => $Param{DynamicFieldConfig}{Name},
            Value            => $Param{Value},
            OldValue         => $Param{OldValue},
            ReadableValue    => $ReadableValue,
            ReadableOldValue => $ReadableOldValue,
            ConfigItemID     => $ConfigItemID,
            UserID           => $Param{UserID},
        },
        UserID => $Param{UserID},
    );

    return 1;
}

=head2 ObjectDataGet()

retrieves the data of the current object.

    my %ObjectData = $DynamicFieldITSMChangeHandlerObject->ObjectDataGet(
        DynamicFieldConfig => $DynamicFieldConfig,      # complete config of the DynamicField
        UserID             => 123,
    );

returns:

    %ObjectData = (
        ObjectID => 123,
        Data     => {
            ChangeNumber => '20101027000001',
            Title        => 'some title',
            ChangeID     => 123,
            # ...
        }
    );

=cut

sub ObjectDataGet {
    my ( $Self, %Param ) = @_;

    # Check needed stuff.
    for my $Needed (qw(DynamicFieldConfig UserID)) {
        if ( !$Param{$Needed} ) {
            $Kernel::OM->Get('Kernel::System::Log')->Log(
                Priority => 'error',
                Message  => "Need $Needed!",
            );
            return;
        }
    }

    # Check DynamicFieldConfig (general).
    if ( !IsHashRefWithData( $Param{DynamicFieldConfig} ) ) {
        $Kernel::OM->Get('Kernel::System::Log')->Log(
            Priority => 'error',
            Message  => "The field configuration is invalid",
        );
        return;
    }

    # Check DynamicFieldConfig (internally).
    for my $Needed (qw(ID FieldType ObjectType)) {
        if ( !$Param{DynamicFieldConfig}->{$Needed} ) {
            $Kernel::OM->Get('Kernel::System::Log')->Log(
                Priority => 'error',
                Message  => "Need $Needed in DynamicFieldConfig!",
            );
            return;
        }
    }

    my $ConfigItemID = $Kernel::OM->Get('Kernel::System::Web::Request')->GetParam(
        Param => 'ConfigItemID',
    );

    return unless $ConfigItemID;

    my %ConfigItem = $Kernel::OM->Get('Kernel::System::ITSMConfigItem')->ConfigItemGet(
        ConfigItemID => $ConfigItemID,
    );

    return (
        ObjectID => $ConfigItemID,
        Data     => \%ConfigItem,
    );
}

1;<|MERGE_RESOLUTION|>--- conflicted
+++ resolved
@@ -83,16 +83,11 @@
 
         return;
     }
-<<<<<<< HEAD
     
     # if we are coming from Version.pm nothing has to be changed
     return 1 if $Param{Param}{ConfigItemHandled};
 
     # upgrade version of subsequent dynamic field changes if a version was added in this request
-=======
-
-    # make sure to upgrade version of subsequent dynamic field changes if a version was added request
->>>>>>> 8dae1e21
     if ( $Self->{VersionUpgrade} && $Self->{VersionUpgrade}{ $Param{Param}{ObjectID} } ) {
         $Param{Param}{ObjectID} = $Self->{VersionUpgrade}{ $Param{Param}{ObjectID} };
 
