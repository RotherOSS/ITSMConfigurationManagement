# --
# OTOBO is a web-based ticketing system for service organisations.
# --
# Copyright (C) 2001-2020 OTRS AG, https://otrs.com/
# Copyright (C) 2019-2023 Rother OSS GmbH, https://otobo.de/
# --
# This program is free software: you can redistribute it and/or modify it under
# the terms of the GNU General Public License as published by the Free Software
# Foundation, either version 3 of the License, or (at your option) any later version.
# This program is distributed in the hope that it will be useful, but WITHOUT
# ANY WARRANTY; without even the implied warranty of MERCHANTABILITY or FITNESS
# FOR A PARTICULAR PURPOSE. See the GNU General Public License for more details.
# You should have received a copy of the GNU General Public License
# along with this program. If not, see <https://www.gnu.org/licenses/>.
# --

use strict;
use warnings;
use utf8;

use Kernel::System::UnitTest::RegisterDriver;    # Set up $Kernel::OM and the test driver $Self

our $Self;

$Kernel::OM->ObjectParamAdd(
    'Kernel::System::UnitTest::Helper' => {
        RestoreDatabase => 1,
    },
);
my $Helper = $Kernel::OM->Get('Kernel::System::UnitTest::Helper');

my $TestUserLogin = $Helper->TestUserCreate(
    Groups => [ 'admin', 'users' ],
);
my $UserID = $Kernel::OM->Get('Kernel::System::User')->UserLookup( UserLogin => $TestUserLogin );

my $RandomID = $Helper->GetRandomID();

my @ConfigItemPerlDefinitions;

# define the first test definition (basic definition without DynamicFields)
$ConfigItemPerlDefinitions[0] = " [
{
        Pages  => [
            {
                Name => 'Content',
                Layout => {
                    Columns => 2,
                    ColumnWidth => '1fr 1fr'
                },
                Content => [
                    {
                        Section => 'Section1',
                        ColumnStart => 1,
                        RowStart => 1
                    },
                    {
                        Section => 'Section2',
                        ColumnStart => 2,
                        RowStart => 1
                    }
                ],
            }
        ]
}
]";

# define the second test definition (definition with DynamicFields)
$ConfigItemPerlDefinitions[1] = " [
{
        Pages  => [
            {
                Name => 'Content',
                Layout => {
                    Columns => 1,
                    ColumnWidth => '1fr'
                },
                Content => [
                    {
                        Section => 'Section1',
                        ColumnStart => 1,
                        RowStart => 1
                    }
                ],
            }
        ],
        Sections => {
            Section1 => {
                Content => [
                    {
                        DF => 'Test1'
                    },
                    {
                        DF => 'Test2'
                    }
                ]
            }
        },
}
]";

my $YAMLObject = $Kernel::OM->Get('Kernel::System::YAML');

my @ConfigItemDefinitions;
for my $PerlDefinition (@ConfigItemPerlDefinitions) {
    my $YAMLDefinition = $YAMLObject->Dump(
        Data => eval $PerlDefinition,    ## no critic qw(BuiltinFunctions::ProhibitStringyEval)
    );
    push @ConfigItemDefinitions, $YAMLDefinition;
}

my $ClassID = $Kernel::OM->Get('Kernel::System::GeneralCatalog')->ItemAdd(
    Class   => 'ITSM::ConfigItem::Class',
    Name    => $RandomID,
    ValidID => 1,
    UserID  => $UserID,
);
$Self->True(
    $ClassID,
    "Class added to GeneralCatalog",
);

my $ConfigItemObject = $Kernel::OM->Get('Kernel::System::ITSMConfigItem');

my $DefinitionID1 = $ConfigItemObject->DefinitionAdd(
<<<<<<< HEAD
    ClassID      => $ClassID,
    UserID       => $UserID,
    CreateBy     => $UserID,
    Definition  => $ConfigItemDefinitions[0]
=======
    ClassID    => $ClassID,
    UserID     => $UserID,
    CreateBy   => $UserID,
    Definition => $ConfigItemDefinitions[0]
>>>>>>> 46b6d5c8
);

$Self->True(
    $DefinitionID1,
    "DefinitionAdd()",
);

my $DefinitionID2 = $ConfigItemObject->DefinitionAdd(
    ClassID    => $ClassID,
    UserID     => $UserID,
    CreateBy   => $UserID,
    Definition => $ConfigItemDefinitions[1]
);

$Self->True(
    $DefinitionID2,
    "DefinitionAdd()",
);

my @Tests = (
    {
        Name    => 'Empty',
        Config  => {},
        Success => 0,
    },
    {
        Name   => 'By ClassID',
        Config => {
            ClassID => $ClassID,
        },
        Success         => 1,
        ExpectedResults => [
            {
                CreateBy     => $UserID,
                Definition => << 'EOF',
---
- Pages:
  - Content:
    - ColumnStart: 1
      RowStart: 1
      Section: Section1
    - ColumnStart: 2
      RowStart: 1
      Section: Section2
    Layout:
      ColumnWidth: 1fr 1fr
      Columns: 2
    Name: Content
EOF
                Version      => 1,
                DefinitionID => $DefinitionID1,                
            },
            {
                CreateBy   => $UserID,
                Definition => << 'EOF',
---
- Pages:
  - Content:
    - ColumnStart: 1
      RowStart: 1
      Section: Section1
    Layout:
      ColumnWidth: 1fr
      Columns: 1
    Name: Content
  Sections:
    Section1:
      Content:
      - DF: Test1
      - DF: Test2
EOF
                Version      => 2,
                DefinitionID => $DefinitionID2,
            },
        ],
    },
);

TEST:
for my $Test (@Tests) {

    my $DefinitionList = $ConfigItemObject->DefinitionList( %{ $Test->{Config} } );

    if ( !$Test->{Success} ) {
        $Self->False(
            $DefinitionList,
            "$Test->{Name} DefinitionList() - With false",
        );
        next TEST;
    }

    for my $Definition ( @{$DefinitionList} ) {
        delete $Definition->{CreateTime};
    }

    $Self->IsDeeply(
        $DefinitionList,
        $Test->{ExpectedResults},
        "$Test->{Name} DefinitionList() - Definition"
    );
}

$Self->DoneTesting;<|MERGE_RESOLUTION|>--- conflicted
+++ resolved
@@ -123,17 +123,10 @@
 my $ConfigItemObject = $Kernel::OM->Get('Kernel::System::ITSMConfigItem');
 
 my $DefinitionID1 = $ConfigItemObject->DefinitionAdd(
-<<<<<<< HEAD
-    ClassID      => $ClassID,
-    UserID       => $UserID,
-    CreateBy     => $UserID,
-    Definition  => $ConfigItemDefinitions[0]
-=======
     ClassID    => $ClassID,
     UserID     => $UserID,
     CreateBy   => $UserID,
     Definition => $ConfigItemDefinitions[0]
->>>>>>> 46b6d5c8
 );
 
 $Self->True(
@@ -167,7 +160,7 @@
         Success         => 1,
         ExpectedResults => [
             {
-                CreateBy     => $UserID,
+                CreateBy   => $UserID,
                 Definition => << 'EOF',
 ---
 - Pages:
@@ -184,7 +177,7 @@
     Name: Content
 EOF
                 Version      => 1,
-                DefinitionID => $DefinitionID1,                
+                DefinitionID => $DefinitionID1,
             },
             {
                 CreateBy   => $UserID,
